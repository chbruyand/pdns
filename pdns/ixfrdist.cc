--- conflicted
+++ resolved
@@ -279,16 +279,11 @@
         if (g_verbose) {
           cerr<<"[INFO] Wrote zonedata for "<<domain<<" with serial "<<soa->d_st.serial<<" to "<<dir<<endl;
         }
-<<<<<<< HEAD
-      } catch (PDNSException &e) {
-=======
         {
           std::lock_guard<std::mutex> guard(g_soas_mutex);
           g_soas[domain] = soa;
         }
-
-      } catch (ResolverException &e) {
->>>>>>> 3b5aaf79
+      } catch (PDNSException &e) {
         cerr<<"[WARNING] Could not retrieve AXFR for '"<<domain<<"': "<<e.reason<<endl;
       } catch (runtime_error &e) {
         cerr<<"[WARNING] Could not save zone '"<<domain<<"' to disk: "<<e.what()<<endl;
