/*
 * This file is part of PowerDNS or dnsdist.
 * Copyright -- PowerDNS.COM B.V. and its contributors
 *
 * This program is free software; you can redistribute it and/or modify
 * it under the terms of version 2 of the GNU General Public License as
 * published by the Free Software Foundation.
 *
 * In addition, for the avoidance of any doubt, permission is granted to
 * link this program with OpenSSL and to (re)distribute the binaries
 * produced as the result of such linking.
 *
 * This program is distributed in the hope that it will be useful,
 * but WITHOUT ANY WARRANTY; without even the implied warranty of
 * MERCHANTABILITY or FITNESS FOR A PARTICULAR PURPOSE.  See the
 * GNU General Public License for more details.
 *
 * You should have received a copy of the GNU General Public License
 * along with this program; if not, write to the Free Software
 * Foundation, Inc., 51 Franklin Street, Fifth Floor, Boston, MA 02110-1301 USA.
 */
#ifdef HAVE_CONFIG_H
#include "config.h"
#endif
#include <openssl/obj_mac.h>
#ifdef HAVE_LIBCRYPTO_ECDSA
#include <openssl/ecdsa.h>
#endif
#if defined(HAVE_LIBCRYPTO_ED25519) || defined(HAVE_LIBCRYPTO_ED448)
#include <openssl/evp.h>
#endif
#include <openssl/sha.h>
#include <openssl/rand.h>
#include <openssl/rsa.h>
#include <openssl/opensslv.h>
#include <openssl/err.h>
#include "opensslsigners.hh"
#include "dnssecinfra.hh"
#include "dnsseckeeper.hh"

#if (OPENSSL_VERSION_NUMBER < 0x1010000fL || defined LIBRESSL_VERSION_NUMBER)
/* OpenSSL < 1.1.0 needs support for threading/locking in the calling application. */
static pthread_mutex_t *openssllocks;

extern "C" {
void openssl_pthreads_locking_callback(int mode, int type, const char *file, int line)
{
  if (mode & CRYPTO_LOCK) {
    pthread_mutex_lock(&(openssllocks[type]));

  }else {
    pthread_mutex_unlock(&(openssllocks[type]));
  }
}

unsigned long openssl_pthreads_id_callback()
{
  return (unsigned long)pthread_self();
}
}

void openssl_thread_setup()
{
  openssllocks = (pthread_mutex_t*)OPENSSL_malloc(CRYPTO_num_locks() * sizeof(pthread_mutex_t));

  for (int i = 0; i < CRYPTO_num_locks(); i++)
    pthread_mutex_init(&(openssllocks[i]), NULL);

  CRYPTO_set_id_callback(openssl_pthreads_id_callback);
  CRYPTO_set_locking_callback(openssl_pthreads_locking_callback);
}

void openssl_thread_cleanup()
{
  CRYPTO_set_locking_callback(NULL);

  for (int i=0; i<CRYPTO_num_locks(); i++) {
    pthread_mutex_destroy(&(openssllocks[i]));
  }

  OPENSSL_free(openssllocks);
}

#if !defined(LIBRESSL_VERSION_NUMBER) || LIBRESSL_VERSION_NUMBER < 0x2070000fL
/* those symbols are defined in LibreSSL 2.7.0+ */
/* compat helpers. These DO NOT do any of the checking that the libssl 1.1 functions do. */
static inline void RSA_get0_key(const RSA* rsakey, const BIGNUM** n, const BIGNUM** e, const BIGNUM** d) {
  *n = rsakey->n;
  *e = rsakey->e;
  *d = rsakey->d;
}

static inline int RSA_set0_key(RSA* rsakey, BIGNUM* n, BIGNUM* e, BIGNUM* d) {
  if (n) {
    BN_clear_free(rsakey->n);
    rsakey->n = n;
  }
  if (e) {
    BN_clear_free(rsakey->e);
    rsakey->e = e;
  }
  if (d) {
    BN_clear_free(rsakey->d);
    rsakey->d = d;
  }
  return 1;
}

static inline void RSA_get0_factors(const RSA* rsakey, const BIGNUM** p, const BIGNUM** q) {
  *p = rsakey->p;
  *q = rsakey->q;
}

static inline int RSA_set0_factors(RSA* rsakey, BIGNUM* p, BIGNUM* q) {
  BN_clear_free(rsakey->p);
  rsakey->p = p;
  BN_clear_free(rsakey->q);
  rsakey->q = q;
  return 1;
}

static inline void RSA_get0_crt_params(const RSA* rsakey, const BIGNUM** dmp1, const BIGNUM** dmq1, const BIGNUM** iqmp) {
  *dmp1 = rsakey->dmp1;
  *dmq1 = rsakey->dmq1;
  *iqmp = rsakey->iqmp;
}

static inline int RSA_set0_crt_params(RSA* rsakey, BIGNUM* dmp1, BIGNUM* dmq1, BIGNUM* iqmp) {
  BN_clear_free(rsakey->dmp1);
  rsakey->dmp1 = dmp1;
  BN_clear_free(rsakey->dmq1);
  rsakey->dmq1 = dmq1;
  BN_clear_free(rsakey->iqmp);
  rsakey->iqmp = iqmp;
  return 1;
}

#ifdef HAVE_LIBCRYPTO_ECDSA
static inline void ECDSA_SIG_get0(const ECDSA_SIG* signature, const BIGNUM** pr, const BIGNUM** ps) {
  *pr = signature->r;
  *ps = signature->s;
}

static inline int ECDSA_SIG_set0(ECDSA_SIG* signature, BIGNUM* pr, BIGNUM* ps) {
  BN_clear_free(signature->r);
  BN_clear_free(signature->s);
  signature->r = pr;
  signature->s = ps;
  return 1;
}
#endif /* HAVE_LIBCRYPTO_ECDSA */

#endif /* !defined(LIBRESSL_VERSION_NUMBER) || LIBRESSL_VERSION_NUMBER < 0x2070000fL */

#else
void openssl_thread_setup() {}
void openssl_thread_cleanup() {}
#endif


/* seeding PRNG */

void openssl_seed()
{
  std::string entropy;
  entropy.reserve(1024);

  unsigned int r;
  for(int i=0; i<1024; i+=4) {
    r=dns_random(0xffffffff);
    entropy.append((const char*)&r, 4);
  }

  RAND_seed((const unsigned char*)entropy.c_str(), 1024);
}


class OpenSSLRSADNSCryptoKeyEngine : public DNSCryptoKeyEngine
{
public:
  explicit OpenSSLRSADNSCryptoKeyEngine(unsigned int algo): DNSCryptoKeyEngine(algo), d_key(std::unique_ptr<RSA, void(*)(RSA*)>(nullptr, RSA_free))
  {
    int ret = RAND_status();
    if (ret != 1) {
      throw runtime_error(getName()+" insufficient entropy");
    }
  }

  ~OpenSSLRSADNSCryptoKeyEngine()
  {
  }

  string getName() const override { return "OpenSSL RSA"; }
  int getBits() const override { return RSA_size(d_key.get()) << 3; }

  void create(unsigned int bits) override;
  storvector_t convertToISCVector() const override;
  std::string hash(const std::string& hash) const override;
  std::string sign(const std::string& hash) const override;
  bool verify(const std::string& hash, const std::string& signature) const override;
  std::string getPubKeyHash() const override;
  std::string getPublicKeyString() const override;
  void fromISCMap(DNSKEYRecordContent& drc, std::map<std::string, std::string>& stormap) override;
  void fromPublicKeyString(const std::string& content) override;
  bool checkKey(vector<string> *errorMessages) const override;

  static std::shared_ptr<DNSCryptoKeyEngine> maker(unsigned int algorithm)
  {
    return std::make_shared<OpenSSLRSADNSCryptoKeyEngine>(algorithm);
  }

private:
  static int hashSizeToKind(size_t hashSize);

  std::unique_ptr<RSA, void(*)(RSA*)> d_key;
};


void OpenSSLRSADNSCryptoKeyEngine::create(unsigned int bits)
{
  // When changing the bitsizes, also edit them in ::checkKey
  if ((d_algorithm == DNSSECKeeper::RSASHA1 || d_algorithm == DNSSECKeeper::RSASHA1NSEC3SHA1) && (bits < 512 || bits > 4096)) {
    /* RFC3110 */
    throw runtime_error(getName()+" RSASHA1 key generation failed for invalid bits size " + std::to_string(bits));
  }
  if (d_algorithm == DNSSECKeeper::RSASHA256 && (bits < 512 || bits > 4096)) {
    /* RFC5702 */
    throw runtime_error(getName()+" RSASHA256 key generation failed for invalid bits size " + std::to_string(bits));
  }
  if (d_algorithm == DNSSECKeeper::RSASHA512 && (bits < 1024 || bits > 4096)) {
    /* RFC5702 */
    throw runtime_error(getName()+" RSASHA512 key generation failed for invalid bits size " + std::to_string(bits));
  }

  auto e = std::unique_ptr<BIGNUM, void(*)(BIGNUM*)>(BN_new(), BN_clear_free);
  if (!e) {
    throw runtime_error(getName()+" key generation failed, unable to allocate e");
  }

  /* RSA_F4 is a public exponent value of 65537 */
  int res = BN_set_word(e.get(), RSA_F4);

  if (res == 0) {
    throw runtime_error(getName()+" key generation failed while setting e");
  }

  auto key = std::unique_ptr<RSA, void(*)(RSA*)>(RSA_new(), RSA_free);
  if (!key) {
    throw runtime_error(getName()+" allocation of key structure failed");
  }

  res = RSA_generate_key_ex(key.get(), bits, e.get(), nullptr);
  if (res == 0) {
    throw runtime_error(getName()+" key generation failed");
  }

  d_key = std::move(key);
}


DNSCryptoKeyEngine::storvector_t OpenSSLRSADNSCryptoKeyEngine::convertToISCVector() const
{
  storvector_t storvect;
  typedef vector<pair<string, const BIGNUM*> > outputs_t;
  outputs_t outputs;
  const BIGNUM *n, *e, *d, *p, *q, *dmp1, *dmq1, *iqmp;
  RSA_get0_key(d_key.get(), &n, &e, &d);
  RSA_get0_factors(d_key.get(), &p, &q);
  RSA_get0_crt_params(d_key.get(), &dmp1, &dmq1, &iqmp);
  outputs.push_back(make_pair("Modulus", n));
  outputs.push_back(make_pair("PublicExponent", e));
  outputs.push_back(make_pair("PrivateExponent", d));
  outputs.push_back(make_pair("Prime1", p));
  outputs.push_back(make_pair("Prime2", q));
  outputs.push_back(make_pair("Exponent1", dmp1));
  outputs.push_back(make_pair("Exponent2", dmq1));
  outputs.push_back(make_pair("Coefficient", iqmp));

  string algorithm=std::to_string(d_algorithm);
  switch(d_algorithm) {
    case DNSSECKeeper::RSASHA1:
    case DNSSECKeeper::RSASHA1NSEC3SHA1:
      algorithm += " (RSASHA1)";
      break;
    case DNSSECKeeper::RSASHA256:
      algorithm += " (RSASHA256)";
      break;
    case DNSSECKeeper::RSASHA512:
      algorithm += " (RSASHA512)";
      break;
    default:
      algorithm += " (?)";
  }
  storvect.push_back(make_pair("Algorithm", algorithm));

  for(outputs_t::value_type value :  outputs) {
    std::string tmp;
    tmp.resize(BN_num_bytes(value.second));
    int len = BN_bn2bin(value.second, reinterpret_cast<unsigned char*>(&tmp.at(0)));
    if (len >= 0) {
      tmp.resize(len);
      storvect.push_back(make_pair(value.first, tmp));
    }
  }

  return storvect;
}


std::string OpenSSLRSADNSCryptoKeyEngine::hash(const std::string& orig) const
{
  if (d_algorithm == DNSSECKeeper::RSASHA1 || d_algorithm == DNSSECKeeper::RSASHA1NSEC3SHA1) {
    unsigned char hash[SHA_DIGEST_LENGTH];
    SHA1((unsigned char*) orig.c_str(), orig.length(), hash);
    return string((char*) hash, sizeof(hash));
  }
  else if (d_algorithm == DNSSECKeeper::RSASHA256) {
    unsigned char hash[SHA256_DIGEST_LENGTH];
    SHA256((unsigned char*) orig.c_str(), orig.length(), hash);
    return string((char*) hash, sizeof(hash));
  }
  else if (d_algorithm == DNSSECKeeper::RSASHA512) {
    unsigned char hash[SHA512_DIGEST_LENGTH];
    SHA512((unsigned char*) orig.c_str(), orig.length(), hash);
    return string((char*) hash, sizeof(hash));
  }

  throw runtime_error(getName()+" does not support hash operation for algorithm "+std::to_string(d_algorithm));
}

int OpenSSLRSADNSCryptoKeyEngine::hashSizeToKind(const size_t hashSize)
{
  switch(hashSize) {
    case SHA_DIGEST_LENGTH:
      return NID_sha1;
    case SHA256_DIGEST_LENGTH:
      return NID_sha256;
    case SHA384_DIGEST_LENGTH:
      return NID_sha384;
    case SHA512_DIGEST_LENGTH:
      return NID_sha512;
    default:
      throw runtime_error("OpenSSL RSA does not handle hash of size " + std::to_string(hashSize));
  }
}

std::string OpenSSLRSADNSCryptoKeyEngine::sign(const std::string& msg) const
{
  string hash = this->hash(msg);
  int hashKind = hashSizeToKind(hash.size());
  std::string signature;
  signature.resize(RSA_size(d_key.get()));
  unsigned int signatureLen = 0;

  int res = RSA_sign(hashKind, reinterpret_cast<unsigned char*>(&hash.at(0)), hash.length(), reinterpret_cast<unsigned char*>(&signature.at(0)), &signatureLen, d_key.get());
  if (res != 1) {
    throw runtime_error(getName()+" failed to generate signature");
  }

  signature.resize(signatureLen);
  return signature;
}


bool OpenSSLRSADNSCryptoKeyEngine::verify(const std::string& msg, const std::string& signature) const
{
  string hash = this->hash(msg);
  int hashKind = hashSizeToKind(hash.size());

  int ret = RSA_verify(hashKind, (const unsigned char*) hash.c_str(), hash.length(), (unsigned char*) signature.c_str(), signature.length(), d_key.get());

  return (ret == 1);
}


std::string OpenSSLRSADNSCryptoKeyEngine::getPubKeyHash() const
{
  const BIGNUM *n, *e, *d;
  RSA_get0_key(d_key.get(), &n, &e, &d);
  std::vector<unsigned char> tmp;
  tmp.resize(std::max(BN_num_bytes(e), BN_num_bytes(n)));
  unsigned char hash[SHA_DIGEST_LENGTH];
  SHA_CTX ctx;

  int res = SHA1_Init(&ctx);

  if (res != 1) {
    throw runtime_error(getName()+" failed to init hash context for generating the public key hash");
  }

  int len = BN_bn2bin(e, tmp.data());
  res = SHA1_Update(&ctx, tmp.data(), len);
  if (res != 1) {
    throw runtime_error(getName()+" failed to update hash context for generating the public key hash");
  }

  len = BN_bn2bin(n, tmp.data());
  res = SHA1_Update(&ctx, tmp.data(), len);
  if (res != 1) {
    throw runtime_error(getName()+" failed to update hash context for generating the public key hash");
  }

  res = SHA1_Final(hash, &ctx);
  if (res != 1) {
    throw runtime_error(getName()+" failed to finish hash context for generating the public key hash");
  }

  return string((char*) hash, sizeof(hash));
}


std::string OpenSSLRSADNSCryptoKeyEngine::getPublicKeyString() const
{
  const BIGNUM *n, *e, *d;
  RSA_get0_key(d_key.get(), &n, &e, &d);
  string keystring;
  std::string tmp;
  tmp.resize(std::max(BN_num_bytes(e), BN_num_bytes(n)));

  int len = BN_bn2bin(e, reinterpret_cast<unsigned char*>(&tmp.at(0)));
  if (len < 255) {
    keystring.assign(1, (char) (unsigned int) len);
  } else {
    keystring.assign(1, 0);
    uint16_t tempLen = len;
    tempLen = htons(tempLen);
    keystring.append((char*)&tempLen, 2);
  }
  keystring.append(&tmp.at(0), len);

  len = BN_bn2bin(n, reinterpret_cast<unsigned char*>(&tmp.at(0)));
  keystring.append(&tmp.at(0), len);

  return keystring;
}


void OpenSSLRSADNSCryptoKeyEngine::fromISCMap(DNSKEYRecordContent& drc, std::map<std::string, std::string>& stormap)
{
  typedef map<string, BIGNUM**> places_t;
  places_t places;
  auto key = std::unique_ptr<RSA, void(*)(RSA*)>(RSA_new(), RSA_free);
  if (!key) {
    throw runtime_error(getName()+" allocation of key structure failed");
  }

  BIGNUM *n, *e, *d, *p, *q, *dmp1, *dmq1, *iqmp;
  n = BN_new();
  if (n == nullptr) {
    throw runtime_error(getName()+" allocation of BIGNUM n failed");
  }
  e = BN_new();
  if (e == nullptr) {
    BN_clear_free(n);
    throw runtime_error(getName()+" allocation of BIGNUM e failed");
  }
  d = BN_new();
  if (d == nullptr) {
    BN_clear_free(n);
    BN_clear_free(e);
    throw runtime_error(getName()+" allocation of BIGNUM d failed");
  }
  RSA_set0_key(key.get(), n, e, d);

  p = BN_new();
  if (p == nullptr) {
    throw runtime_error(getName()+" allocation of BIGNUM p failed");
  }
  q = BN_new();
  if (q == nullptr) {
    BN_clear_free(p);
    throw runtime_error(getName()+" allocation of BIGNUM q failed");
  }
  RSA_set0_factors(key.get(), p, q);

  dmp1 = BN_new();
  if (dmp1 == nullptr) {
    throw runtime_error(getName()+" allocation of BIGNUM dmp1 failed");
  }
  dmq1 = BN_new();
  if (dmq1 == nullptr) {
    BN_clear_free(dmp1);
    throw runtime_error(getName()+" allocation of BIGNUM dmq1 failed");
  }
  iqmp = BN_new();
  if (iqmp == nullptr) {
    BN_clear_free(dmq1);
    BN_clear_free(dmp1);
    throw runtime_error(getName()+" allocation of BIGNUM iqmp failed");
  }
  RSA_set0_crt_params(key.get(), dmp1, dmq1, iqmp);

  places["Modulus"]=&n;
  places["PublicExponent"]=&e;
  places["PrivateExponent"]=&d;
  places["Prime1"]=&p;
  places["Prime2"]=&q;
  places["Exponent1"]=&dmp1;
  places["Exponent2"]=&dmq1;
  places["Coefficient"]=&iqmp;

  drc.d_algorithm = pdns_stou(stormap["algorithm"]);

  string raw;
  for(const places_t::value_type& val :  places) {
    raw=stormap[toLower(val.first)];

    if (!val.second)
      continue;

    *val.second = BN_bin2bn((unsigned char*) raw.c_str(), raw.length(), *val.second);
    if (!*val.second) {
      throw runtime_error(getName()+" error loading " + val.first);
    }
  }

  if (drc.d_algorithm != d_algorithm) {
    throw runtime_error(getName()+" tried to feed an algorithm "+std::to_string(drc.d_algorithm)+" to a "+std::to_string(d_algorithm)+" key");
  }

  d_key = std::move(key);
}

bool OpenSSLRSADNSCryptoKeyEngine::checkKey(vector<string> *errorMessages) const
{
<<<<<<< HEAD
  bool retval = true;
  // When changing the bitsizes, also edit them in ::create
  if ((d_algorithm == DNSSECKeeper::RSASHA1 || d_algorithm == DNSSECKeeper::RSASHA1NSEC3SHA1 || d_algorithm == DNSSECKeeper::RSASHA256) && (getBits() < 512 || getBits()> 4096)) {
    retval = false;
    if (errorMessages != nullptr) {
      errorMessages->push_back("key is " + std::to_string(getBits()) + " bytes, should be between 512 and 4096");
    }
  }
  if (d_algorithm == DNSSECKeeper::RSASHA512 && (getBits() < 1024 || getBits() > 4096)) {
    retval = false;
    if (errorMessages != nullptr) {
      errorMessages->push_back("key is " + std::to_string(getBits()) + " bytes, should be between 1024 and 4096");
    }
  }
  if (RSA_check_key(d_key) != 1) {
    retval = false;
    if (errorMessages != nullptr) {
      errorMessages->push_back(ERR_reason_error_string(ERR_get_error()));
    }
  }
  return retval;
=======
  return (RSA_check_key(d_key.get()) == 1);
>>>>>>> bc2c2922
}

void OpenSSLRSADNSCryptoKeyEngine::fromPublicKeyString(const std::string& input)
{
  string exponent, modulus;
  const size_t inputLen = input.length();
  const unsigned char* raw = (const unsigned char*)input.c_str();

  if (inputLen < 1) {
    throw runtime_error(getName()+" invalid input size for the public key");
  }

  if (raw[0] != 0) {
    const size_t exponentSize = raw[0];
    if (inputLen < (exponentSize + 2)) {
      throw runtime_error(getName()+" invalid input size for the public key");
    }
    exponent = input.substr(1, exponentSize);
    modulus = input.substr(exponentSize + 1);
  } else {
    if (inputLen < 3) {
      throw runtime_error(getName()+" invalid input size for the public key");
    }
    const size_t exponentSize = raw[1]*0xff + raw[2];
    if (inputLen < (exponentSize + 4)) {
      throw runtime_error(getName()+" invalid input size for the public key");
    }
    exponent = input.substr(3, exponentSize);
    modulus = input.substr(exponentSize + 3);
  }

  auto key = std::unique_ptr<RSA, void(*)(RSA*)>(RSA_new(), RSA_free);
  if (!key) {
    throw runtime_error(getName()+" allocation of key structure failed");
  }

  auto e = std::unique_ptr<BIGNUM, void(*)(BIGNUM*)>(BN_bin2bn((unsigned char*)exponent.c_str(), exponent.length(), nullptr), BN_clear_free);
  if (!e) {
    throw runtime_error(getName()+" error loading e value of public key");
  }
  auto n = std::unique_ptr<BIGNUM, void(*)(BIGNUM*)>(BN_bin2bn((unsigned char*)modulus.c_str(), modulus.length(), nullptr), BN_clear_free);
  if (!n) {
    throw runtime_error(getName()+" error loading n value of public key");
  }

  RSA_set0_key(key.get(), n.release(), e.release(), nullptr);
  d_key = std::move(key);
}

#ifdef HAVE_LIBCRYPTO_ECDSA
class OpenSSLECDSADNSCryptoKeyEngine : public DNSCryptoKeyEngine
{
public:
  explicit OpenSSLECDSADNSCryptoKeyEngine(unsigned int algo) : DNSCryptoKeyEngine(algo), d_eckey(std::unique_ptr<EC_KEY, void(*)(EC_KEY*)>(EC_KEY_new(), EC_KEY_free)), d_ecgroup(std::unique_ptr<EC_GROUP, void(*)(EC_GROUP*)>(nullptr, EC_GROUP_clear_free))
  {

    int ret = RAND_status();
    if (ret != 1) {
      throw runtime_error(getName()+" insufficient entropy");
    }

    if (!d_eckey) {
      throw runtime_error(getName()+" allocation of key structure failed");
    }

    if(d_algorithm == 13) {
      d_ecgroup = std::unique_ptr<EC_GROUP, void(*)(EC_GROUP*)>(EC_GROUP_new_by_curve_name(NID_X9_62_prime256v1), EC_GROUP_clear_free);
      d_len = 32;
    } else if (d_algorithm == 14) {
      d_ecgroup = std::unique_ptr<EC_GROUP, void(*)(EC_GROUP*)>(EC_GROUP_new_by_curve_name(NID_secp384r1), EC_GROUP_clear_free);
      d_len = 48;
    } else {
      throw runtime_error(getName()+" unknown algorithm "+std::to_string(d_algorithm));
    }

    if (!d_ecgroup) {
      throw runtime_error(getName()+" allocation of group structure failed");
    }

    ret = EC_KEY_set_group(d_eckey.get(), d_ecgroup.get());
    if (ret != 1) {
      throw runtime_error(getName()+" setting key group failed");
    }
  }

  ~OpenSSLECDSADNSCryptoKeyEngine()
  {
  }

  string getName() const override { return "OpenSSL ECDSA"; }
  int getBits() const override { return d_len << 3; }

  void create(unsigned int bits) override;
  storvector_t convertToISCVector() const override;
  std::string hash(const std::string& hash) const override;
  std::string sign(const std::string& hash) const override;
  bool verify(const std::string& hash, const std::string& signature) const override;
  std::string getPubKeyHash() const override;
  std::string getPublicKeyString() const override;
  void fromISCMap(DNSKEYRecordContent& drc, std::map<std::string, std::string>& stormap) override;
  void fromPublicKeyString(const std::string& content) override;
  bool checkKey(vector<string> *errorMessages) const override;

  static std::shared_ptr<DNSCryptoKeyEngine> maker(unsigned int algorithm)
  {
    return std::make_shared<OpenSSLECDSADNSCryptoKeyEngine>(algorithm);
  }

private:
  unsigned int d_len;

  std::unique_ptr<EC_KEY, void(*)(EC_KEY*)> d_eckey;
  std::unique_ptr<EC_GROUP, void(*)(EC_GROUP*)> d_ecgroup;
};


void OpenSSLECDSADNSCryptoKeyEngine::create(unsigned int bits)
{
  if (bits >> 3 != d_len) {
    throw runtime_error(getName()+" unknown key length of "+std::to_string(bits)+" bits requested");
  }

  int res = EC_KEY_generate_key(d_eckey.get());
  if (res == 0) {
    throw runtime_error(getName()+" key generation failed");
  }
}


DNSCryptoKeyEngine::storvector_t OpenSSLECDSADNSCryptoKeyEngine::convertToISCVector() const
{
  storvector_t storvect;
  string algorithm;

  if(d_algorithm == 13)
    algorithm = "13 (ECDSAP256SHA256)";
  else if(d_algorithm == 14)
    algorithm = "14 (ECDSAP384SHA384)";
  else
    algorithm = " ? (?)";

  storvect.push_back(make_pair("Algorithm", algorithm));

  const BIGNUM *key = EC_KEY_get0_private_key(d_eckey.get());
  if (key == nullptr) {
    throw runtime_error(getName()+" private key not set");
  }

  std::string tmp;
  tmp.resize(BN_num_bytes(key));
  int len = BN_bn2bin(key, reinterpret_cast<unsigned char*>(&tmp.at(0)));

  string prefix;
  if (d_len - len)
    prefix.append(d_len - len, 0x00);

  storvect.push_back(make_pair("PrivateKey", prefix + tmp));

  return storvect;
}


std::string OpenSSLECDSADNSCryptoKeyEngine::hash(const std::string& orig) const
{
  if(getBits() == 256) {
    unsigned char hash[SHA256_DIGEST_LENGTH];
    SHA256((unsigned char*) orig.c_str(), orig.length(), hash);
    return string((char*) hash, sizeof(hash));
  }
  else if(getBits() == 384) {
    unsigned char hash[SHA384_DIGEST_LENGTH];
    SHA384((unsigned char*) orig.c_str(), orig.length(), hash);
    return string((char*) hash, sizeof(hash));
  }

  throw runtime_error(getName()+" does not support a hash size of "+std::to_string(getBits())+" bits");
}


std::string OpenSSLECDSADNSCryptoKeyEngine::sign(const std::string& msg) const
{
  string hash = this->hash(msg);

  auto signature = std::unique_ptr<ECDSA_SIG, void(*)(ECDSA_SIG*)>(ECDSA_do_sign((unsigned char*) hash.c_str(), hash.length(), d_eckey.get()), ECDSA_SIG_free);
  if (!signature) {
    throw runtime_error(getName()+" failed to generate signature");
  }

  string ret;
  std::string tmp;
  tmp.resize(d_len);

  const BIGNUM *pr, *ps;
  ECDSA_SIG_get0(signature.get(), &pr, &ps);
  int len = BN_bn2bin(pr, reinterpret_cast<unsigned char*>(&tmp.at(0)));
  if (d_len - len)
    ret.append(d_len - len, 0x00);
  ret.append(&tmp.at(0), len);

  len = BN_bn2bin(ps, reinterpret_cast<unsigned char*>(&tmp.at(0)));
  if (d_len - len)
    ret.append(d_len - len, 0x00);
  ret.append(&tmp.at(0), len);

  return ret;
}


bool OpenSSLECDSADNSCryptoKeyEngine::verify(const std::string& msg, const std::string& signature) const
{
  if (signature.length() != (d_len * 2)) {
    throw runtime_error(getName()+" invalid signature size "+std::to_string(signature.length()));
  }

  string hash = this->hash(msg);

  auto sig = std::unique_ptr<ECDSA_SIG, void(*)(ECDSA_SIG*)>(ECDSA_SIG_new(), ECDSA_SIG_free);
  if (!sig) {
    throw runtime_error(getName()+" allocation of signature structure failed");
  }

  auto r = std::unique_ptr<BIGNUM, void(*)(BIGNUM*)>(BN_bin2bn((unsigned char*) signature.c_str(), d_len, nullptr), BN_clear_free);
  auto s = std::unique_ptr<BIGNUM, void(*)(BIGNUM*)>(BN_bin2bn((unsigned char*) signature.c_str() + d_len, d_len, nullptr), BN_clear_free);
  if (!r || !s) {
    throw runtime_error(getName()+" invalid signature");
  }

  ECDSA_SIG_set0(sig.get(), r.release(), s.release());
  int ret = ECDSA_do_verify((unsigned char*) hash.c_str(), hash.length(), sig.get(), d_eckey.get());

  if (ret == -1){
    throw runtime_error(getName()+" verify error");
  }

  return (ret == 1);
}


std::string OpenSSLECDSADNSCryptoKeyEngine::getPubKeyHash() const
{
  string pubKey = getPublicKeyString();
  unsigned char hash[SHA_DIGEST_LENGTH];
  SHA1((unsigned char*) pubKey.c_str(), pubKey.length(), hash);
  return string((char*) hash, sizeof(hash));
}


std::string OpenSSLECDSADNSCryptoKeyEngine::getPublicKeyString() const
{
  std::string binaryPoint;
  binaryPoint.resize((d_len * 2) + 1);

  int ret = EC_POINT_point2oct(d_ecgroup.get(), EC_KEY_get0_public_key(d_eckey.get()), POINT_CONVERSION_UNCOMPRESSED, reinterpret_cast<unsigned char*>(&binaryPoint.at(0)), binaryPoint.size(), nullptr);
  if (ret == 0) {
    throw runtime_error(getName()+" exporting point to binary failed");
  }

  /* we skip the first byte as the other backends use
     raw field elements, as opposed to the format described in
     SEC1: "2.3.3 Elliptic-Curve-Point-to-Octet-String Conversion" */
  binaryPoint.erase(0, 1);
  return binaryPoint;
}


void OpenSSLECDSADNSCryptoKeyEngine::fromISCMap(DNSKEYRecordContent& drc, std::map<std::string, std::string>& stormap)
{
  drc.d_algorithm = atoi(stormap["algorithm"].c_str());

  if (drc.d_algorithm != d_algorithm) {
    throw runtime_error(getName()+" tried to feed an algorithm "+std::to_string(drc.d_algorithm)+" to a "+std::to_string(d_algorithm)+" key");
  }

  string privateKey = stormap["privatekey"];

  auto prv_key = std::unique_ptr<BIGNUM, void(*)(BIGNUM*)>(BN_bin2bn((unsigned char*) privateKey.c_str(), privateKey.length(), nullptr), BN_clear_free);
  if (!prv_key) {
    throw runtime_error(getName()+" reading private key from binary failed");
  }

  int ret = EC_KEY_set_private_key(d_eckey.get(), prv_key.get());
  if (ret != 1) {
    throw runtime_error(getName()+" setting private key failed");
  }

  auto pub_key = std::unique_ptr<EC_POINT, void(*)(EC_POINT*)>(EC_POINT_new(d_ecgroup.get()), EC_POINT_free);
  if (!pub_key) {
    throw runtime_error(getName()+" allocation of public key point failed");
  }

  ret = EC_POINT_mul(d_ecgroup.get(), pub_key.get(), prv_key.get(), nullptr, nullptr, nullptr);
  if (ret != 1) {
    throw runtime_error(getName()+" computing public key from private failed");
  }

  ret = EC_KEY_set_public_key(d_eckey.get(), pub_key.get());
  if (ret != 1) {
    throw runtime_error(getName()+" setting public key failed");
  }
}

bool OpenSSLECDSADNSCryptoKeyEngine::checkKey(vector<string> *errorMessages) const
{
<<<<<<< HEAD
  bool retval = true;
  if (EC_KEY_check_key(d_eckey) != 1) {
    retval = false;
    if (errorMessages != nullptr) {
      errorMessages->push_back(ERR_reason_error_string(ERR_get_error()));
    }
  }
  return retval;
=======
  return (EC_KEY_check_key(d_eckey.get()) == 1);
>>>>>>> bc2c2922
}

void OpenSSLECDSADNSCryptoKeyEngine::fromPublicKeyString(const std::string& input)
{
  /* uncompressed point, from SEC1:
     "2.3.4 Octet-String-to-Elliptic-Curve-Point Conversion" */
  string ecdsaPoint= "\x04";
  ecdsaPoint.append(input);

  auto pub_key = std::unique_ptr<EC_POINT, void(*)(EC_POINT*)>(EC_POINT_new(d_ecgroup.get()), EC_POINT_free);
  if (!pub_key) {
    throw runtime_error(getName()+" allocation of point structure failed");
  }

  int ret = EC_POINT_oct2point(d_ecgroup.get(), pub_key.get(), (unsigned char*) ecdsaPoint.c_str(), ecdsaPoint.length(), nullptr);
  if (ret != 1) {
    throw runtime_error(getName()+" reading ECP point from binary failed");
  }

  ret = EC_KEY_set_private_key(d_eckey.get(), nullptr);
  if (ret == 1) {
    throw runtime_error(getName()+" setting private key failed");
  }

  ret = EC_KEY_set_public_key(d_eckey.get(), pub_key.get());
  if (ret != 1) {
    throw runtime_error(getName()+" setting public key failed");
  }
}
#endif

#ifdef HAVE_LIBCRYPTO_EDDSA
class OpenSSLEDDSADNSCryptoKeyEngine : public DNSCryptoKeyEngine
{
public:
  explicit OpenSSLEDDSADNSCryptoKeyEngine(unsigned int algo) : DNSCryptoKeyEngine(algo), d_edkey(std::unique_ptr<EVP_PKEY, void(*)(EVP_PKEY*)>(nullptr, EVP_PKEY_free))
  {

    int ret = RAND_status();
    if (ret != 1) {
      throw runtime_error(getName()+" insufficient entropy");
    }

#ifdef HAVE_LIBCRYPTO_ED25519
    if(d_algorithm == 15) {
      d_len = 32;
      d_id = NID_ED25519;
    }
#endif
#ifdef HAVE_LIBCRYPTO_ED448
    if (d_algorithm == 16) {
      d_len = 57;
      d_id = NID_ED448;
    }
#endif
    if (d_len == 0) {
      throw runtime_error(getName()+" unknown algorithm "+std::to_string(d_algorithm));
    }
  }

  ~OpenSSLEDDSADNSCryptoKeyEngine()
  {
  }

  string getName() const override { return "OpenSSL EDDSA"; }
  int getBits() const override { return d_len; }

  void create(unsigned int bits) override;
  storvector_t convertToISCVector() const override;
  std::string sign(const std::string& hash) const override;
  bool verify(const std::string& msg, const std::string& signature) const override;
  std::string getPubKeyHash() const override;
  std::string getPublicKeyString() const override;
  void fromISCMap(DNSKEYRecordContent& drc, std::map<std::string, std::string>& stormap) override;
  void fromPublicKeyString(const std::string& content) override;
  bool checkKey() const override;

  static std::shared_ptr<DNSCryptoKeyEngine> maker(unsigned int algorithm)
  {
    return std::make_shared<OpenSSLEDDSADNSCryptoKeyEngine>(algorithm);
  }

private:
  size_t d_len{0};
  int d_id{0};

  std::unique_ptr<EVP_PKEY, void(*)(EVP_PKEY*)> d_edkey;
};

bool OpenSSLEDDSADNSCryptoKeyEngine::checkKey() const
{
  return (d_edkey ? true : false);
}

void OpenSSLEDDSADNSCryptoKeyEngine::create(unsigned int bits)
{
  auto pctx = std::unique_ptr<EVP_PKEY_CTX, void(*)(EVP_PKEY_CTX*)>(EVP_PKEY_CTX_new_id(d_id, nullptr), EVP_PKEY_CTX_free);
  if (!pctx) {
    throw runtime_error(getName()+" context initialization failed");
  }
  if (EVP_PKEY_keygen_init(pctx.get()) < 1) {
    throw runtime_error(getName()+" keygen initialization failed");
  }
  EVP_PKEY* newKey = nullptr;
  if (EVP_PKEY_keygen(pctx.get(), &newKey) < 1) {
    throw runtime_error(getName()+" key generation failed");
  }
  d_edkey = std::unique_ptr<EVP_PKEY, void(*)(EVP_PKEY*)>(newKey, EVP_PKEY_free);
}

DNSCryptoKeyEngine::storvector_t OpenSSLEDDSADNSCryptoKeyEngine::convertToISCVector() const
{
  storvector_t storvect;
  string algorithm;

#ifdef HAVE_LIBCRYPTO_ED25519
  if(d_algorithm == 15) {
    algorithm = "15 (ED25519)";
  }
#endif
#ifdef HAVE_LIBCRYPTO_ED448
  if(d_algorithm == 16) {
    algorithm = "16 (ED448)";
  }
#endif
  if (algorithm.empty()) {
    algorithm = " ? (?)";
  }

  storvect.push_back(make_pair("Algorithm", algorithm));

  string buf;
  size_t len = d_len;
  buf.resize(len);
  if (EVP_PKEY_get_raw_private_key(d_edkey.get(), reinterpret_cast<unsigned char*>(&buf.at(0)), &len) < 1) {
    throw runtime_error(getName() + " Could not get private key from d_edkey");
  }
  storvect.push_back(make_pair("PrivateKey", buf));
  return storvect;
}

std::string OpenSSLEDDSADNSCryptoKeyEngine::sign(const std::string& msg) const
{
  auto mdctx = std::unique_ptr<EVP_MD_CTX, void(*)(EVP_MD_CTX*)>(EVP_MD_CTX_new(), EVP_MD_CTX_free);
  if (!mdctx) {
    throw runtime_error(getName()+" MD context initialization failed");
  }
  if(EVP_DigestSignInit(mdctx.get(), nullptr, nullptr, nullptr, d_edkey.get()) < 1) {
    throw runtime_error(getName()+" unable to initialize signer");
  }

  string msgToSign = msg;

  size_t siglen = d_len * 2;
  string signature;
  signature.resize(siglen);

  if (EVP_DigestSign(mdctx.get(),
        reinterpret_cast<unsigned char*>(&signature.at(0)), &siglen,
        reinterpret_cast<unsigned char*>(&msgToSign.at(0)), msgToSign.length()) < 1) {
    throw runtime_error(getName()+" signing error");
  }

  return signature;
}

bool OpenSSLEDDSADNSCryptoKeyEngine::verify(const std::string& msg, const std::string& signature) const
{
  auto mdctx = std::unique_ptr<EVP_MD_CTX, void(*)(EVP_MD_CTX*)>(EVP_MD_CTX_new(), EVP_MD_CTX_free);
  if (!mdctx) {
    throw runtime_error(getName()+" MD context initialization failed");
  }
  if(EVP_DigestVerifyInit(mdctx.get(), nullptr, nullptr, nullptr, d_edkey.get()) < 1) {
    throw runtime_error(getName()+" unable to initialize signer");
  }

  string checkSignature = signature;
  string checkMsg = msg;

  auto r = EVP_DigestVerify(mdctx.get(),
      reinterpret_cast<unsigned char*>(&checkSignature.at(0)), checkSignature.length(),
      reinterpret_cast<unsigned char*>(&checkMsg.at(0)), checkMsg.length());
  if (r < 0) {
    throw runtime_error(getName()+" verification failure");
  }

  return (r == 1);
}

std::string OpenSSLEDDSADNSCryptoKeyEngine::getPubKeyHash() const
{
  return this->getPublicKeyString();
}

std::string OpenSSLEDDSADNSCryptoKeyEngine::getPublicKeyString() const
{
  string buf;
  size_t len = d_len;
  buf.resize(len);
  if (EVP_PKEY_get_raw_public_key(d_edkey.get(), reinterpret_cast<unsigned char*>(&buf.at(0)), &len) < 1) {
    throw std::runtime_error(getName() + " unable to get public key from key struct");
  }
  return buf;
}

void OpenSSLEDDSADNSCryptoKeyEngine::fromISCMap(DNSKEYRecordContent& drc, std::map<std::string, std::string>& stormap) {
  drc.d_algorithm = atoi(stormap["algorithm"].c_str());
  if (drc.d_algorithm != d_algorithm) {
    throw runtime_error(getName()+" tried to feed an algorithm "+std::to_string(drc.d_algorithm)+" to a "+std::to_string(d_algorithm)+" key");
  }

  d_edkey = std::unique_ptr<EVP_PKEY, void(*)(EVP_PKEY*)>(EVP_PKEY_new_raw_private_key(d_id, nullptr, reinterpret_cast<unsigned char*>(&stormap["privatekey"].at(0)), stormap["privatekey"].length()), EVP_PKEY_free);
  if (!d_edkey) {
    throw std::runtime_error(getName() + " could not create key structure from private key");
  }
}

void OpenSSLEDDSADNSCryptoKeyEngine::fromPublicKeyString(const std::string& content)
{
  if (content.length() != d_len) {
    throw runtime_error(getName() + " wrong public key length for algorithm " + std::to_string(d_algorithm));
  }

  const unsigned char* raw = reinterpret_cast<const unsigned char*>(content.c_str());

  d_edkey = std::unique_ptr<EVP_PKEY, void(*)(EVP_PKEY*)>(EVP_PKEY_new_raw_public_key(d_id, nullptr, raw, d_len), EVP_PKEY_free);
  if (!d_edkey) {
    throw runtime_error(getName()+" allocation of public key structure failed");
  }
}
#endif // HAVE_LIBCRYPTO_EDDSA

namespace {
  struct LoaderStruct
  {
    LoaderStruct()
    {
      DNSCryptoKeyEngine::report(5, &OpenSSLRSADNSCryptoKeyEngine::maker);
      DNSCryptoKeyEngine::report(7, &OpenSSLRSADNSCryptoKeyEngine::maker);
      DNSCryptoKeyEngine::report(8, &OpenSSLRSADNSCryptoKeyEngine::maker);
      DNSCryptoKeyEngine::report(10, &OpenSSLRSADNSCryptoKeyEngine::maker);
#ifdef HAVE_LIBCRYPTO_ECDSA
      DNSCryptoKeyEngine::report(13, &OpenSSLECDSADNSCryptoKeyEngine::maker);
      DNSCryptoKeyEngine::report(14, &OpenSSLECDSADNSCryptoKeyEngine::maker);
#endif
#ifdef HAVE_LIBCRYPTO_ED25519
      DNSCryptoKeyEngine::report(15, &OpenSSLEDDSADNSCryptoKeyEngine::maker);
#endif
#ifdef HAVE_LIBCRYPTO_ED448
      DNSCryptoKeyEngine::report(16, &OpenSSLEDDSADNSCryptoKeyEngine::maker);
#endif
    }
  } loaderOpenSSL;
}<|MERGE_RESOLUTION|>--- conflicted
+++ resolved
@@ -523,7 +523,6 @@
 
 bool OpenSSLRSADNSCryptoKeyEngine::checkKey(vector<string> *errorMessages) const
 {
-<<<<<<< HEAD
   bool retval = true;
   // When changing the bitsizes, also edit them in ::create
   if ((d_algorithm == DNSSECKeeper::RSASHA1 || d_algorithm == DNSSECKeeper::RSASHA1NSEC3SHA1 || d_algorithm == DNSSECKeeper::RSASHA256) && (getBits() < 512 || getBits()> 4096)) {
@@ -538,16 +537,13 @@
       errorMessages->push_back("key is " + std::to_string(getBits()) + " bytes, should be between 1024 and 4096");
     }
   }
-  if (RSA_check_key(d_key) != 1) {
+  if (RSA_check_key(d_key.get()) != 1) {
     retval = false;
     if (errorMessages != nullptr) {
       errorMessages->push_back(ERR_reason_error_string(ERR_get_error()));
     }
   }
   return retval;
-=======
-  return (RSA_check_key(d_key.get()) == 1);
->>>>>>> bc2c2922
 }
 
 void OpenSSLRSADNSCryptoKeyEngine::fromPublicKeyString(const std::string& input)
@@ -851,18 +847,14 @@
 
 bool OpenSSLECDSADNSCryptoKeyEngine::checkKey(vector<string> *errorMessages) const
 {
-<<<<<<< HEAD
   bool retval = true;
-  if (EC_KEY_check_key(d_eckey) != 1) {
+  if (EC_KEY_check_key(d_eckey.get()) != 1) {
     retval = false;
     if (errorMessages != nullptr) {
       errorMessages->push_back(ERR_reason_error_string(ERR_get_error()));
     }
   }
   return retval;
-=======
-  return (EC_KEY_check_key(d_eckey.get()) == 1);
->>>>>>> bc2c2922
 }
 
 void OpenSSLECDSADNSCryptoKeyEngine::fromPublicKeyString(const std::string& input)
@@ -938,7 +930,7 @@
   std::string getPublicKeyString() const override;
   void fromISCMap(DNSKEYRecordContent& drc, std::map<std::string, std::string>& stormap) override;
   void fromPublicKeyString(const std::string& content) override;
-  bool checkKey() const override;
+  bool checkKey(vector<string> *errorMessages) const override;
 
   static std::shared_ptr<DNSCryptoKeyEngine> maker(unsigned int algorithm)
   {
@@ -952,7 +944,7 @@
   std::unique_ptr<EVP_PKEY, void(*)(EVP_PKEY*)> d_edkey;
 };
 
-bool OpenSSLEDDSADNSCryptoKeyEngine::checkKey() const
+bool OpenSSLEDDSADNSCryptoKeyEngine::checkKey(vector<string> *errorMessages) const
 {
   return (d_edkey ? true : false);
 }
