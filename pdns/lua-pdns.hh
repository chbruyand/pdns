#ifndef PDNS_LUA_PDNS_HH
#define PDNS_LUA_PDNS_HH
#include "dns.hh"
#include "iputils.hh"

struct lua_State;

class PowerDNSLua
{
public:
  explicit PowerDNSLua(const std::string& fname);
  ~PowerDNSLua();
  void reload();
  ComboAddress getLocal()
  {
    return d_local;
  }

  void setVariable()
  {
    d_variable=true;
  }

protected: // FIXME?
  lua_State* d_lua;
  bool passthrough(const string& func, const ComboAddress& remote,const ComboAddress& local, const string& query, const QType& qtype, vector<DNSResourceRecord>& ret, int& res, bool* variable);
  bool getFromTable(const std::string& key, std::string& value);
  bool getFromTable(const std::string& key, uint32_t& value);
  ComboAddress d_local;
  bool d_failed;
<<<<<<< HEAD
  bool d_variable;  
=======
  bool d_variable;
  ComboAddress d_local;
>>>>>>> 21a3792f
};
// enum for policy decisions, used by both auth and recursor. Not all values supported everywhere.
namespace PolicyDecision { enum returnTypes { PASS=-1, DROP=-2, TRUNCATE=-3 }; };
void pushResourceRecordsTable(lua_State* lua, const vector<DNSResourceRecord>& records);
void popResourceRecordsTable(lua_State *lua, const DNSName &query, vector<DNSResourceRecord>& ret);
void pushSyslogSecurityLevelTable(lua_State *lua);
int getLuaTableLength(lua_State* lua, int depth);
void luaStackDump (lua_State *L);
extern "C" int luaopen_iputils(lua_State*);
#endif<|MERGE_RESOLUTION|>--- conflicted
+++ resolved
@@ -28,12 +28,7 @@
   bool getFromTable(const std::string& key, uint32_t& value);
   ComboAddress d_local;
   bool d_failed;
-<<<<<<< HEAD
   bool d_variable;  
-=======
-  bool d_variable;
-  ComboAddress d_local;
->>>>>>> 21a3792f
 };
 // enum for policy decisions, used by both auth and recursor. Not all values supported everywhere.
 namespace PolicyDecision { enum returnTypes { PASS=-1, DROP=-2, TRUNCATE=-3 }; };
